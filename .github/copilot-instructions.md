````instructions
# Copilot Instructions for doc_ai_helper_backend

このドキュメントはGitHub Copilotが`doc_ai_helper_backend`プロジェクトをより良く理解し、適切な提案を行うための指示書です。

## プロジェクト概要

`doc_ai_helper_backend`は、GitサービスでホストされたMarkdownドキュメントを取得し、フロントエンドに提供するバックエンドAPIです。名前は`doc_ai_helper_backend`です。将来的にはQuartoドキュメントもサポートする予定です。

### 主な用途

1. **Markdownレンダリング**: フロントエンド側でレンダリングするためのMarkdownコンテンツの提供
2. **LLMコンテキスト**: フロントエンドからLLMに問い合わせるための元ファイル（.md）を提供
3. **HTMLドキュメント表示**: HTMLファイルの取得と提供（次期実装予定、Quarto対応の準備段階）

### 実装アプローチ

段階的な実装アプローチを採用しています：

1. **Markdownサポート（フェーズ1）**: まずMarkdownファイルの取得・処理機能を完全に実装 [✅完了]
   - 基本的なMarkdownファイル取得とコンテンツ提供
   - フロントマター解析とメタデータ抽出
   - リンク情報の抽出と変換
   - 拡張ドキュメントメタデータの提供

<<<<<<< HEAD
2. **拡張機能（フェーズ2）**: その他の機能拡張 [✅大部分完了]
   - バックエンド経由LLM API連携の実装 [✅完了]
   - MCP（Model Context Protocol）機能の実装 [✅完了]
   - GitHubツール統合機能の実装 [✅完了]
   - LLMレスポンスキャッシュ機能の実装 [✅完了]
   - ストリーミングレスポンス機能の実装 [✅完了]
   - Forgejo対応とGitホストサービス抽象化の強化 [🔄次期優先実装]
   - HTML対応機能（Quarto準備段階）の実装 [🔄次期優先実装]
   - リポジトリ管理機能の実装 [🔄計画中]
   - 検索機能の実装 [🔄計画中]
   - パフォーマンスとセキュリティの最適化 [🔄計画中]
=======
2. **拡張機能（フェーズ2）**: その他の機能拡張 [✅完了]
   - バックエンド経由LLM API連携の実装 [✅完了]
   - 会話履歴管理機能の実装 [✅完了]
   - MCP（Model Context Protocol）サーバーの実装 [✅完了]
   - Function Calling/ツール実行機能の実装 [✅完了]
   - フィードバック分析エンジンの実装 [✅完了]

3. **GitHub統合（フェーズ3）**: MCP経由のGitHub連携機能 [🔄次期実装]
   - GitHub MCPツール実装（Issue/PR作成）
   - GitHub認証・権限管理
   - Function Calling統合
   - GitHub統合テスト

4. **拡張機能（フェーズ4）**: その他の機能拡張 [⏱️将来対応]
   - フィードバック投稿API（ユーザー制御機能）
   - リポジトリ管理機能の実装
   - 検索機能の実装
   - キャッシュ機能の強化
   - パフォーマンスとセキュリティの最適化
>>>>>>> 8327d759

5. **Quartoサポート（フェーズ5）**: Quartoドキュメントプロジェクトの特殊機能（ソースと出力ファイルの関連付けなど）を追加 [⏱️将来対応]

このアプローチにより、基本機能を早期に提供しながら、徐々に高度な機能を追加していくことが可能になります。

## バックエンド経由LLM API連携

プロジェクトの拡張として、外部LLM APIとの連携をバックエンド経由で実装します。これにより以下の利点が得られます：

### LLMサービス実装概要

LLMサービス層は、クリーンな抽象化レイヤーを通じて様々なLLMプロバイダー（OpenAI、Anthropicなど）と対話するための統一インターフェースを提供します。実装は関心事の明確な分離を持つモジュラー設計に従っています：

#### コンポーネント

1. **ベースLLMサービス（`base.py`）**
   - すべてのLLMサービス実装に共通するインターフェースを定義
   - `query()`：LLMプロバイダーにプロンプトを送信
   - `stream_query()`：ストリーミングモードでLLMプロバイダーにプロンプトを送信
   - `get_capabilities()`：プロバイダーの機能を取得
   - `format_prompt()`：変数を使用してプロンプトテンプレートをフォーマット
   - `estimate_tokens()`：価格/制限のためのトークン数を推定

2. **LLMサービスファクトリー（`factory.py`）**
   - 適切なLLMサービスインスタンスを作成するためのファクトリーパターン
   - プロバイダーの動的登録をサポート
   - プロバイダー設定を管理

3. **OpenAIサービス（`openai_service.py`）**
   - OpenAI APIとの通信を実装
   - Chat Completions APIを使用した標準的なクエリ処理
   - ストリーミングレスポンスのサポート
   - キャッシュ機能によるAPI呼び出しの最適化
   - カスタムベースURLのサポート（LiteLLMプロキシサーバーなどと連携可能）
   - トークン見積もりのためのtiktokenライブラリ統合
   - エラー処理とロギング機能
   - ユーザーとシステムインストラクションを含む複雑なメッセージ構造のサポート

4. **キャッシュサービス（`cache_service.py`）**
   - LLMレスポンスのためのインメモリキャッシュを実装
   - プロンプトとオプションから決定論的なキャッシュキーを生成
   - キャッシュアイテムのTTL（Time-To-Live）を実装
   - キャッシュと期限切れアイテムをクリアするためのメソッドを提供

5. **MCPアダプター（`mcp_adapter.py`）**
   - Model Context Protocolに従ってコンテキストのフォーマットを処理
   - ドキュメントを標準化されたコンテキスト形式に変換
   - トークン制限内に収まるようにコンテキストを最適化
   - 関連性に基づいてコンテンツの優先順位付け

6. **テンプレートマネージャー（`template_manager.py`）**
   - プロンプトテンプレートを管理するシステムを提供
   - JSONファイルからテンプレートを読み込み
   - 変数置換によるテンプレートのフォーマット
   - 必須変数の検証

7. **会話履歴管理（`conversation_history.py`）**
   - LLM問い合わせの会話履歴を管理
   - セッション単位での会話フローの保持
   - 過去のコンテキストを考慮した問い合わせ処理
   - 履歴データの構造化と効率的なアクセス

#### 実装状況

- ✅ LLMサービス基本アーキテクチャの設計と実装
- ✅ 抽象基底クラス（`LLMServiceBase`）の実装
- ✅ サービスファクトリー（`LLMServiceFactory`）の実装
- ✅ キャッシュサービス（`LLMCacheService`）の実装
- ✅ テンプレート管理システム（`PromptTemplateManager`）の実装
- ✅ モックサービス（`MockLLMService`）の実装
- ✅ OpenAIサービス（`OpenAIService`）の実装と単体テスト完了
<<<<<<< HEAD
- ✅ ストリーミングレスポンスの完全サポート
- ✅ SSE（Server-Sent Events）エンドポイントの実装
- ✅ MCPアダプター（`MCPAdapter`）の完全実装
- ✅ GitHubツール統合機能（`GitHubTools`）の実装
- ✅ セキュアなGitHubアクセス機能の実装
- ✅ 包括的なテストスイート（329の単体テストが通過）
- 🔄 Forgejo対応とGitホストサービス抽象化の強化 - 次期優先実装
- 🔄 HTML対応機能（Quarto準備段階）- 次期優先実装
- ⏱️ 追加のLLMプロバイダー実装（Ollama等）- 将来実装予定
- ⏱️ MCPアダプターの拡張機能（後続フェーズ）

#### GitHubツール統合機能

GitHubとの統合機能は完全に実装され、テスト済みです。実装には以下の要素が含まれています：

1. **セキュアアクセス機能**
   - GitHubアクセストークンの安全な管理
   - リポジトリアクセス権限の検証
   - エラーハンドリングとログ出力

2. **MCPツール実装**
   - GitHubリポジトリの検索機能
   - ファイルコンテンツの取得機能
   - イシューとプルリクエストの管理機能
   - セキュリティ制限の実装

3. **APIエンドポイント実装**
   - RESTful APIエンドポイントの完全実装
   - 包括的なテストカバレッジ
=======
- ✅ ストリーミングレスポンスのサポート完了
- ✅ SSE（Server-Sent Events）エンドポイントの実装
- ✅ MCPアダプター（`MCPAdapter`）の基本実装
- ✅ 会話履歴管理サービス（`ConversationHistoryService`）の実装
- ✅ MCPサーバー（FastMCPベース）の実装
- ✅ Function Calling/ツール実行機能の実装
- ✅ フィードバック分析エンジンの実装
- ✅ MCPツール（document_tools/feedback_tools/analysis_tools）の実装
- ✅ ユニットテスト完全実装（29件全てPASSED）
>>>>>>> 8327d759

#### ストリーミング実装状況

ストリーミングレスポンスのサポートは完全に実装され、テスト済みです。実装には以下の要素が含まれています：

1. **基本インターフェースの拡張**
   - `LLMServiceBase`クラスに`stream_query`メソッドを追加
   - AsyncGeneratorを返す非同期メソッドの実装
   - 全ての実装（OpenAI、Mock）でのストリーミングサポート

2. **OpenAIサービス実装**
   - OpenAI APIのストリーミングモード完全対応
   - パラメータ重複バグの修正（`model`と`stream`パラメータの重複を回避）
   - チャンク処理とジェネレーター実装の最適化
   - 包括的なエラーハンドリングの追加

3. **APIエンドポイント実装**
   - SSE（Server-Sent Events）エンドポイントの完全実装
   - フロントエンドとの連携テスト完了

OpenAIサービスのストリーミング実装例:

```python
async def stream_query(
    self, prompt: str, options: Optional[Dict[str, Any]] = None
) -> AsyncGenerator[str, None]:
    """ストリーミングモードでOpenAI APIにクエリを送信する"""
    options = options or {}
    query_options = self._prepare_options(prompt, options)
    model = query_options.get("model", self.default_model)
    
    try:
        # OpenAI APIにリクエスト
        messages = query_options.pop("messages")
        # modelキーとstreamキーをquery_optionsから削除して重複を防ぐ
        query_options.pop("model", None)
        query_options.pop("stream", None)
        
        # ストリーミングレスポンスを取得
        stream = await self.async_client.chat.completions.create(
            model=model,
            messages=messages,
            stream=True,
            **query_options
        )
        
        # チャンクを順次生成
        async for chunk in stream:
            if chunk.choices and chunk.choices[0].delta.content:                yield chunk.choices[0].delta.content
                
    except Exception as e:
        logger.error(f"Error in streaming query: {str(e)}")
        raise LLMServiceException(f"Streaming error: {str(e)}")
```

#### Forgejo対応とGitホストサービス抽象化計画（次期優先実装）

Forgejoサービスの実装は、次期の最優先実装項目として位置づけられています。Forgejoは軽量なGitホスティングサービスであり、以下の特徴があります：

1. **セルフホスト対応**: プライベート環境での Git ホスティング
2. **GitLab/GitHub互換**: 既存のAPIパターンを活用可能
3. **オープンソース**: カスタマイズ性と透明性

実装アプローチとしては、以下を予定しています：

1. **Gitサービス抽象化の強化**
   - `GitServiceBase` の機能拡張
   - 認証方式の統一化（トークン、基本認証等）
   - エラーハンドリングの標準化

2. **Forgejoサービス実装**
   - `ForgejoService` クラスの作成（`GitServiceBase` を継承）
   - Forgejo APIとの通信実装（httpxを使用）
   - リポジトリ操作、ファイル取得機能の実装

3. **設定管理の拡張**
   - 複数ホストの設定管理
   - ホスト固有の認証情報管理
   - サービス自動検出機能

#### HTML対応機能実装計画（Quarto準備段階）

HTML対応機能は、将来のQuarto完全サポートに向けた準備段階として実装されます：

1. **HTML処理基盤**
   - `HTMLProcessor` クラスの実装
   - HTMLメタデータ抽出機能
   - HTMLリンク解析と変換機能

2. **ファイル関連付け機能**
   - ソースファイル（.md/.qmd）と出力ファイル（.html）の関連付け
   - パスマッピング機能の基本実装
   - メタデータ連携機能

3. **API拡張**
   - HTML取得エンドポイントの拡張
   - 関連ファイル情報の提供
   - コンテンツタイプ判定の強化

## 現在の達成状況（プロジェクト概要）

本プロジェクトは**フェーズ1（Markdownサポート）とフェーズ2の主要部分（LLM API連携・MCP統合）が完了**した状態です。

### 完了済みの主要機能

#### 1. 基盤システム
- ✅ FastAPI ベースのRESTful APIアーキテクチャ
- ✅ 抽象化されたサービス層設計（GitサービスとLLMサービス）
- ✅ ファクトリーパターンによる拡張可能な設計
- ✅ 包括的なエラーハンドリングとログ機能

#### 2. ドキュメント処理システム
- ✅ Markdownファイルの完全処理（取得、解析、変換）
- ✅ フロントマター解析とメタデータ抽出
- ✅ 相対リンクの絶対パス変換
- ✅ リンク情報の抽出と構造化

#### 3. LLM統合システム
- ✅ OpenAI APIとの完全統合
- ✅ ストリーミングレスポンス機能
- ✅ SSE（Server-Sent Events）によるリアルタイム通信
- ✅ プロンプトテンプレート管理システム
- ✅ インメモリキャッシュによるパフォーマンス最適化

#### 4. MCP（Model Context Protocol）システム
- ✅ GitHubツール統合機能（リポジトリ操作、ファイル取得等）
- ✅ セキュアなGitHubアクセス機能
- ✅ MCPアダプターによるコンテキスト変換
- ✅ 日本語ローカライゼーション対応

#### 5. 品質保証
- ✅ 329の単体テストが全通過
- ✅ APIエンドポイントの包括的テスト
- ✅ エラーケースとエッジケースのテスト
- ✅ モックサービスを活用したテスト駆動開発

### 次期優先実装予定の機能

- 🔄 Forgejo対応とGitホストサービスの抽象化強化（最優先）
- 🔄 HTML対応機能（Quarto対応の準備段階）
- 🔄 データベース層の本格実装（現在はモック）
- 🔄 検索API機能
- 🔄 リポジトリ管理API

### 将来実装予定の機能

- ⏱️ Quartoドキュメントサポート（フェーズ3）
- ⏱️ 追加のLLMプロバイダー実装（Ollama等）

## 実装計画

### 現在の状況
- 環境構築完了
- エントリーポイント作成済み
- 基本的なAPIルーティングの設定完了
- ヘルスチェックAPIの実装完了
- ドキュメント取得APIの基本機能実装完了
- リポジトリ構造取得APIの基本機能実装完了
- Mockサービスの実装完了（開発・デモ・テスト用）
<<<<<<< HEAD
- LLMサービス層の完全実装（OpenAI、ストリーミング、MCP、キャッシュ等）
- GitHubツール統合機能の実装完了
- 包括的なテストスイート完了（329の単体テストが通過）
=======
- LLMサービス層の基本実装完了（OpenAI、ストリーミングサポート含む）
- 会話履歴管理機能の実装完了
- MCPサーバー（FastMCPベース）の実装完了
- Function Calling/ツール実行機能の実装完了
- フィードバック分析エンジンの実装完了
- MCPツール群（document/feedback/analysis）の実装完了
- ユニットテスト完全実装（29件全てPASSED）
>>>>>>> 8327d759

**実装方針の明確化**:
- Markdownドキュメント対応を最優先で実装 [✅完了]
- LLM API連携の基本機能実装 [✅完了]
<<<<<<< HEAD
- MCP（Model Context Protocol）機能実装 [✅完了]
- GitHubツール統合機能実装 [✅完了]
- Forgejo対応とGitホストサービス抽象化の強化 [🔄次期最優先]
- HTML対応機能（Quarto準備段階）の実装 [🔄次期優先]
- データベース層はモックで実装（APIの仕様が定まりつつある段階）
- Quarto対応は将来の拡張として位置付け

## 実装計画

### 現在の状況
- 環境構築完了
- エントリーポイント作成済み
- 基本的なAPIルーティングの設定完了
- ヘルスチェックAPIの実装完了
- ドキュメント取得APIの基本機能実装完了
- リポジトリ構造取得APIの基本機能実装完了
- Mockサービスの実装完了（開発・デモ・テスト用）
=======
- 会話履歴管理機能の実装 [✅完了]
- MCP（Model Context Protocol）サーバーの実装 [✅完了]
- Function Calling/ツール実行機能の実装 [✅完了]
- フィードバック分析エンジンの実装 [✅完了]
- データベース層はモックで実装（APIの仕様が定まった段階でモデル定義を行う）
- Quarto対応は将来の拡張として位置付け

**テスト戦略**:
- 単体テストとAPIテスト: Mockサービスを活用した外部依存なしテスト
- 統合テスト: 実際の外部API（GitHub、OpenAI等）を使用したテスト
- 明確な分離により、開発効率と信頼性を両立
- MCPサーバー・ツール・Function Callingのユニットテスト（29件全てPASSED）

>>>>>>> 8327d759
### 開発ステップ
1. **基本API定義の完了** [✅完了]
   - RESTful APIのエンドポイント定義
   - リクエスト/レスポンスのPydanticモデル定義
   - エラーハンドリングの実装

2. **サービス層の実装** [✅完了]
   - 抽象Gitサービスの実装（`services/git/base.py`）
   - GitHub実装（`services/git/github_service.py`）
   - Mock実装（`services/git/mock_service.py`）   - ドキュメント処理サービス（`services/document_service.py`）
   - キャッシュサービス（基本実装）
   - LLMサービス実装（`services/llm/`）

3. **モックを用いたAPIの動作確認** [✅完了]
   - 実際のデータベースなしでサービス層をモックしてAPIの動作を確認
   - テスト駆動開発の手法を活用し、APIの期待する動作をテストで定義

4. **Markdownドキュメント対応の拡張** [✅完了]
   - Markdownファイルのフロントマター解析
   - 相対リンクの絶対パス変換機能
   - リンク情報の抽出と提供
   - ドキュメントメタデータの拡充
   
5. **LLM API連携の実装** [✅完了]
   - LLMサービス抽象化レイヤーの実装（`services/llm/base.py`） [✅完了]
   - プロバイダー固有の実装（OpenAI, モックサービス） [✅完了]
   - `LLMServiceFactory` の実装（`services/llm/factory.py`） [✅完了]
   - MCPアダプターの実装（`services/llm/mcp_adapter.py`） [✅完了]
   - LLM問い合わせ用エンドポイントの追加（`api/endpoints/llm.py`） [✅完了]
   - プロンプトテンプレート管理機能の実装 [✅完了]
   - レスポンスキャッシュの実装 [✅完了]
   - ストリーミングレスポンスのサポート [✅完了]
   - SSE（Server-Sent Events）エンドポイントの実装 [✅完了]
   - 会話履歴管理機能の実装 [✅完了]
   - MCPサーバー（FastMCPベース）の実装 [✅完了]
   - Function Calling/ツール実行機能の実装 [✅完了]
   - フィードバック分析エンジンの実装 [✅完了]
   - MCPツール（document/feedback/analysis）の実装 [✅完了]
   - ユニットテスト完全実装（29件全てPASSED）[✅完了]

6. **GitHub MCP統合の実装** [🔄次期実装予定]
   - GitHub APIクライアント基盤の実装
   - `create_github_issue` MCPツールの実装
   - `create_github_pr` MCPツールの実装
   - GitHub認証・権限管理機能の実装
   - MCPサーバーへのGitHubツール登録
   - Function Calling統合とエラーハンドリング
   - ユニットテスト・統合テスト実装

7. **APIの拡張（将来機能）** [⏱️将来対応]
   - Quartoプロジェクト検出機能の追加
   - ソースファイルと出力ファイルの関連付けエンドポイント
   - リンク変換オプションの追加
   - フロントマター解析とメタデータ提供機能の拡張
   - リポジトリ設定モデルとAPIの追加

8. **データベース層の実装** [🔄進行予定]
   - SQLAlchemyのBaseクラスとデータベース接続の設定（`db/database.py`）
   - モデル定義（`db/models.py`）
   - リポジトリパターンによるデータアクセス層の実装（`db/repositories/`）
   - Alembicによるマイグレーション設定
   - リポジトリ設定・マッピング機能の追加

9. **Quartoドキュメント対応の追加** [⏱️未着手]
   - Quartoプロジェクト設定（_quarto.yml）の解析
   - ソースファイル(.qmd)と出力ファイル(.html)の関連付け
   - リポジトリ構造分析とパスマッピング
   - サイト構造情報の提供

10. **テストの充実** [✅完了]
   - APIエンドポイントのテスト（ドキュメント取得、構造取得）[✅完了]
   - 単体テスト：Mockサービスを使った外部依存なしテスト [✅完了]
   - 統合テスト：実際の外部API（GitHub、OpenAI等）を使用したテスト [✅完了]
   - Markdownドキュメント機能のテスト [✅完了]
   - LLMサービスのテスト [✅完了]
   - 会話履歴管理機能のテスト [✅完了]
   - 将来的なQuartoプロジェクト対応のテスト [⏱️未着手]

11. **リファクタリングとコード品質向上** [🔄部分的に完了]
    - モックサービスをテスト用からプロダクションコードへ移行 [✅完了]
    - APIパスの整理（`/contents`と`/structure`の明確な分離）[✅完了]
    - Markdownドキュメント処理の強化 [✅完了]
    - LLMサービスのエラーハンドリング強化 [✅完了]
    - ログ出力の強化 [🔄計画中]
    - パフォーマンス最適化 [🔄計画中]
    - セキュリティ対策の強化 [🔄計画中]

## 主要機能

1. **ドキュメント取得API** [✅基本実装済み]
   - 様々なGitサービス（GitHub, Mock等）からのドキュメント取得
   - Markdownファイルの取得と提供
   - リポジトリ構造の取得
   - ドキュメント内リンクの解析と変換 [✅完了]
   - フロントマターの解析とメタデータ提供 [✅完了]
   - HTMLファイルの取得と提供（基本実装済み）
   - Quarto/HTMLファイルのソースと出力ファイルの関連付け（将来対応）

2. **リポジトリ管理API** [🔄実装予定]
   - リポジトリ情報のCRUD操作
   - リポジトリメタデータの管理
   - Markdownドキュメント設定の管理
   - 将来的にはQuartoドキュメント設定（パスマッピング、出力ディレクトリなど）の管理
   - リポジトリタイプ（Markdown/Quarto）の検出と管理

3. **LLM API連携** [✅完了]
   - 外部LLMサービス（OpenAI）との統合 [✅完了]
   - ストリーミングレスポンスのサポート [✅完了]
   - SSE（Server-Sent Events）によるリアルタイム応答 [✅完了]
   - Model Context Protocol (MCP) 対応 [✅完了]
   - ドキュメントコンテキストを活用したLLM問い合わせ [✅完了]
   - プロンプトテンプレート管理 [✅完了]
   - レスポンスキャッシュ [✅完了]
   - 会話履歴管理 [✅完了]
   - MCPサーバー（FastMCPベース）の実装 [✅完了]
   - Function Calling/ツール実行機能 [✅完了]
   - フィードバック分析エンジン [✅完了]
   - MCPツール（document/feedback/analysis）[✅完了]

4. **GitHub統合** [🔄次期実装予定]
   - GitHub MCPツール（Issue/PR作成）[🔄実装予定]
   - GitHub認証・権限管理 [🔄実装予定]
   - Function Calling経由GitHub操作 [🔄実装予定]
   - GitHub統合テスト [🔄実装予定]

5. **検索API** [🔄実装予定]
   - リポジトリ内のファイル検索
   - テキスト検索とメタデータ検索
   - ドキュメントタイプや属性によるフィルタリング

6. **キャッシュ機能** [基本実装済み]
   - 頻繁にアクセスされるドキュメントのキャッシュ
   - リポジトリ構造のキャッシュ
   - 設定情報のキャッシュ
   - LLMレスポンスのキャッシュ [✅完了]

## 技術スタック

- **フレームワーク**: FastAPI
- **データベース**: SQLite（開発・本番共通）
- **ORM**: SQLAlchemy
- **マイグレーション**: Alembic
- **HTTP クライアント**: httpx
- **キャッシュ**: Redis または in-memory
- **テスト**: pytest
- **コンテナ化**: Docker
- **フォーマッター**: black

<<<<<<< HEAD
3. **パフォーマンスと機能最適化**
   - レスポンスのキャッシュによるAPI利用コスト削減
   - コンテキスト最適化
   - レート制限の一元管理

4. **Model Context Protocol (MCP) との連携**
   - 異なるLLMプロバイダー間でのコンテキスト管理標準化
   - Markdownドキュメントから抽出した情報を構造化された形式でLLMに提供
   - 既存の処理パイプライン（MarkdownProcessor, LinkTransformer）の活用

### 実装アプローチ

1. **LLMサービス抽象化レイヤーの追加**
   - 基底クラス `LLMServiceBase` の実装
   - プロバイダー固有の実装（OpenAI, Anthropic等）
   - `LLMServiceFactory` によるサービスの抽象化

2. **MCPアダプターの実装**
   - ドキュメントデータをMCPフォーマットに変換
   - コンテキストの最適化と構造化

3. **APIエンドポイントの拡張**
   - LLM問い合わせ用エンドポイントの追加
   - コンテキスト管理APIの実装

この拡張は既存のプロジェクトアーキテクチャ（特にサービス抽象化とファクトリーパターン）と自然に統合され、将来的なLLM統合の基盤となります。

## 現在の開発状況

### 実装済み機能
- 環境構築完了
- エントリーポイント作成済み
- 基本的なAPIルーティングの設定完了
- ヘルスチェックAPIの実装完了
- ドキュメント取得APIの基本機能実装完了
- リポジトリ構造取得APIの基本機能実装完了
- Mockサービスの実装完了（開発・デモ・テスト用）
- Markdownドキュメント処理機能の完全実装（フロントマター解析、リンク変換など）

### 実装方針の明確化
- Markdownドキュメント対応を最優先で実装（✅完了）
- データベース層はモックで実装（APIの仕様が定まった段階でモデル定義を行う）
- Quarto対応は将来の拡張として位置付け

### 開発ステップ
1. **基本API定義の完了** [✅完了]
   - RESTful APIのエンドポイント定義
   - リクエスト/レスポンスのPydanticモデル定義
   - エラーハンドリングの実装

2. **サービス層の実装** [✅完了]
   - 抽象Gitサービスの実装（`services/git/base.py`）
   - GitHub実装（`services/git/github_service.py`）
   - Mock実装（`services/git/mock_service.py`）
   - ドキュメント処理サービス（`services/document_service.py`）
   - キャッシュサービス（基本実装）

3. **モックを用いたAPIの動作確認** [✅完了]
   - 実際のデータベースなしでサービス層をモックしてAPIの動作を確認
   - テスト駆動開発の手法を活用し、APIの期待する動作をテストで定義

4. **Markdownドキュメント対応の拡張** [✅完了]
   - Markdownファイルのフロントマター解析
   - 相対リンクの絶対パス変換機能
   - リンク情報の抽出と提供
   - ドキュメントメタデータの拡充
   
5. **APIの拡張（Quarto対応を見据えた機能）** [🔄計画中]
   - Quartoプロジェクト検出機能の追加
   - ソースファイルと出力ファイルの関連付けエンドポイント
   - リンク変換オプションの追加
   - フロントマター解析とメタデータ提供機能の拡張
   - リポジトリ設定モデルとAPIの追加

6. **LLM API連携の実装** [🔄優先実装予定]
   - LLMサービス抽象化レイヤーの実装（`services/llm/base.py`）
   - プロバイダー固有の実装（OpenAI, Anthropic等）
   - `LLMServiceFactory` の実装（`services/llm/factory.py`）
   - MCPアダプターの実装（`services/llm/mcp_adapter.py`）
   - LLM問い合わせ用エンドポイントの追加（`api/endpoints/llm.py`）
   - プロンプトテンプレート管理機能の実装
   - レスポンスキャッシュの実装

7. **データベース層の実装** [🔄進行予定]
   - SQLAlchemyのBaseクラスとデータベース接続の設定（`db/database.py`）
   - モデル定義（`db/models.py`）
   - リポジトリパターンによるデータアクセス層の実装（`db/repositories/`）
   - Alembicによるマイグレーション設定
   - リポジトリ設定・マッピング機能の追加

8. **Quartoドキュメント対応の追加** [⏱️未着手]
   - Quartoプロジェクト設定（_quarto.yml）の解析
   - ソースファイル(.qmd)と出力ファイル(.html)の関連付け
   - リポジトリ構造分析とパスマッピング
   - サイト構造情報の提供

## 技術スタック

- **フレームワーク**: FastAPI
- **データベース**: SQLite（開発・本番共通）
- **ORM**: SQLAlchemy
- **マイグレーション**: Alembic
- **HTTP クライアント**: httpx
- **キャッシュ**: Redis または in-memory
- **テスト**: pytest
- **コンテナ化**: Docker
- **フォーマッター**: black

=======
>>>>>>> 8327d759
## ディレクトリ構造

現在のプロジェクト構造は以下の通りです：

```
doc_ai_helper_backend/
├── doc_ai_helper_backend/         # メインパッケージ
│   ├── __init__.py
│   ├── main.py                    # アプリケーションエントリーポイント
│   ├── api/                       # API層
│   │   ├── __init__.py
│   │   ├── api.py                 # APIルーティング設定
│   │   ├── dependencies.py        # 依存関係注入
│   │   ├── error_handlers.py      # エラーハンドラー
│   │   └── endpoints/             # エンドポイント定義
│   │       ├── __init__.py
│   │       ├── documents.py       # ドキュメント取得API
│   │       ├── health.py          # ヘルスチェックAPI
│   │       ├── repositories.py    # リポジトリ管理API
│   │       ├── search.py          # 検索API
│   │       └── llm.py             # LLM API（計画中）
│   ├── core/                      # コア機能
│   │   ├── __init__.py
│   │   ├── config.py              # 設定管理
│   │   ├── exceptions.py          # カスタム例外
│   │   └── logging.py             # ロギング設定
│   ├── db/                        # データベース層
│   │   ├── __init__.py
│   │   └── repositories/          # リポジトリパターン
│   │       └── __pycache__/
│   ├── models/                    # データモデル
│   │   ├── __init__.py
│   │   ├── document.py            # ドキュメントモデル
│   │   ├── frontmatter.py         # フロントマターモデル
│   │   ├── link_info.py           # リンク情報モデル
│   │   ├── repository.py          # リポジトリモデル
│   │   └── search.py              # 検索モデル
│   ├── services/                  # サービス層
│   │   ├── __init__.py
│   │   ├── document_service.py    # ドキュメント処理サービス
│   │   ├── document_processors/   # ドキュメントプロセッサー
│   │   │   ├── __init__.py
│   │   │   ├── base_processor.py   # 基底プロセッサー
│   │   │   ├── factory.py          # プロセッサーファクトリ
│   │   │   ├── frontmatter_parser.py # フロントマター解析
│   │   │   ├── link_transformer.py   # リンク変換
│   │   │   └── markdown_processor.py # Markdown処理
│   │   └── git/                   # Gitサービス
│   │       ├── __init__.py
│   │       ├── base.py            # Git基本サービス
│   │       ├── factory.py         # Gitサービスファクトリ
│   │       ├── github_service.py  # GitHub実装
│   │       └── mock_service.py    # モック実装
│   └── utils/                     # ユーティリティ
│       ├── __init__.py
│       └── errors.py              # エラーユーティリティ
│   ├── services/llm/              # LLMサービス（計画中）
│   │   ├── __init__.py
│   │   ├── base.py                # LLM基本サービス
│   │   ├── factory.py             # LLMサービスファクトリ
│   │   ├── openai_service.py      # OpenAI実装
│   │   ├── anthropic_service.py   # Anthropic実装
│   │   └── mcp_adapter.py         # Model Context Protocol アダプター
├── tests/                         # テスト
│   ├── __init__.py
│   ├── conftest.py                # テスト設定
│   ├── api/                       # APIテスト
│   │   ├── __init__.py
│   │   ├── test_documents.py      # ドキュメントAPIテスト
│   │   └── test_health.py         # ヘルスチェックAPIテスト
│   ├── integration/               # 統合テスト
│   │   └── __init__.py
│   └── unit/                      # ユニットテスト
│       └── __init__.py
├── data/                          # データディレクトリ
├── docker-compose.yml             # Docker Compose設定
├── Dockerfile                     # Docker設定
├── README.md                      # プロジェクト説明
├── requirements.lock              # 固定依存関係
├── requirements.txt               # 依存関係
└── setup.py                       # セットアップスクリプト
```

## 実装アプローチの詳細

### アプリケーションエントリポイント

プロジェクトのエントリポイントは `main.py` であり、FastAPIアプリケーションの初期化、CORSミドルウェアの設定、APIルーターのマウント、エラーハンドラーの設定を行っています。

```python
# main.py
app = FastAPI(
    title="Document AI Helper API",
    description="API for Document AI Helper",
    version=settings.app_version,
    debug=settings.debug,
)

# Set up CORS
app.add_middleware(
    CORSMiddleware,
    allow_origins=["*"],  # Modify in production to specific origins
    allow_credentials=True,
    allow_methods=["*"],
    allow_headers=["*"],
)

# Include API router
app.include_router(api_router)
```

### APIルーティング

APIルーティングは `api.py` で定義され、各エンドポイントのルーターをメインルーターに統合しています。

```python
# api.py
router = APIRouter(prefix=settings.api_prefix)

# Include routers for different endpoints
router.include_router(health_router, prefix="/health")
router.include_router(documents_router, prefix="/documents")
router.include_router(repositories_router, prefix="/repositories")
router.include_router(search_router, prefix="/search")
router.include_router(llm_router, prefix="/llm")  # 計画中のLLM APIルーター
```

### 依存関係注入

依存関係の注入は `dependencies.py` で行われ、サービスインスタンスの生成と提供を行っています。これにより、テスト時にモックサービスを注入することが容易になります。

### Gitサービス抽象化

Gitサービスは抽象基底クラス `GitServiceBase` を実装しており、ファクトリパターンを使用して具体的な実装を生成します。

```python
# factory.py
class GitServiceFactory:
    """Factory for creating Git service instances."""

    # Registry of available Git services
    _services: Dict[str, Type[GitServiceBase]] = {
        "github": GitHubService,
        "mock": MockGitService,
    }

    @classmethod
    def create(
        cls, service_type: str, access_token: Optional[str] = None
    ) -> GitServiceBase:
        # 実装
```

### エンドポイント

各エンドポイントは `/api/endpoints/` ディレクトリにモジュールとして実装されています。例えば、ドキュメント取得APIは以下のように実装されています：

```python
# documents.py
@router.get(
    "/contents/{service}/{owner}/{repo}/{path:path}",
    response_model=DocumentResponse,
    summary="Get document",
    description="Get document from a Git repository",
)
async def get_document(
    service: str = Path(..., description="Git service (github, gitlab, etc.)"),
    owner: str = Path(..., description="Repository owner"),
    repo: str = Path(..., description="Repository name"),
    path: str = Path(..., description="Document path"),
    ref: Optional[str] = Query(default="main", description="Branch or tag name"),
    transform_links: bool = Query(
        default=True, description="Transform relative links to absolute"
    ),
    base_url: Optional[str] = Query(
        default=None, description="Base URL for link transformation"
    ),
    document_service: DocumentService = Depends(get_document_service),
):
    # 実装
```

## ドキュメントモデル

```python
# ドキュメントレスポンスモデル
class DocumentResponse(BaseModel):
    path: str                   # ファイルパス
    name: str                   # ファイル名
    type: DocumentType          # ドキュメントタイプ
    content: DocumentContent    # ドキュメントコンテンツ
    metadata: DocumentMetadata  # ドキュメントメタデータ
    repository: str             # リポジトリ名
    owner: str                  # リポジトリオーナー
    service: str                # Gitサービス
    ref: str                    # ブランチまたはタグ
    links: List[LinkInfo]       # リンク情報
    transformed_content: Optional[str]  # リンク変換済みコンテンツ
    # 計画中の拡張フィールド
    # relations: Optional[DocumentRelations]  # 関連ドキュメント情報（将来実装予定）
```

### リンク情報モデル

```python
# リンク情報モデル
class LinkInfo(BaseModel):
    text: str                  # リンクテキスト
    url: str                   # リンクURL
    is_image: bool             # 画像リンクかどうか
    position: Tuple[int, int]  # リンクの位置（開始,終了）
    is_external: bool          # 外部リンクかどうか
```

### 拡張ドキュメントメタデータモデル

```python
# 拡張ドキュメントメタデータモデル
class ExtendedDocumentMetadata(BaseModel):
    filename: str              # ファイル名
    extension: str             # ファイル拡張子
    frontmatter: Dict[str, Any] # フロントマターデータ
    title: Optional[str]       # タイトル
    description: Optional[str] # 説明
    author: Optional[str]      # 著者
    date: Optional[str]        # 日付
    tags: List[str]            # タグ
```

### ドキュメント設定モデル（計画中）

```python
# パスマッピングモデル（将来的なQuartoサポートで使用）
class PathMapping(BaseModel):
    source_dir: str             # ソースディレクトリ（例: 'src'）
    output_dir: str             # 出力ディレクトリ（例: '_site'）
    source_ext: List[str]       # ソースファイル拡張子（例: ['qmd', 'md']）
    output_ext: str = "html"    # 出力ファイル拡張子

# リポジトリ設定モデル
class RepositorySettings(BaseModel):
    document_type: DocumentType  # ドキュメントタイプ（markdown, quarto等）
    # Markdownのみの場合は以下は不要
    config_file: Optional[str] = None  # 設定ファイル（_quarto.yml等）
    path_mappings: Optional[List[PathMapping]] = None  # パスマッピング設定（Quarto用）
    ## コーディングガイドライン

1. **FastAPIベストプラクティス**
   - エンドポイントには適切な`response_model`を設定する
   - Path, Query, Bodyパラメータにはすべて説明を付与する
   - 依存関係の注入を積極的に活用する

2. **タイプヒント**
   - すべての関数とメソッドには適切なタイプヒントを付与する
   - 複雑な型は`typing`モジュールを活用する

3. **エラーハンドリング**
   - カスタム例外を適切に使用する
   - APIレスポンスでは適切なHTTPステータスコードを返す
   - 明確なエラーメッセージを提供する

4. **テスト駆動開発**
   - 新機能を追加する前にテストを書く
   - モックを活用して外部依存関係を分離する
   - 単体テストと統合テストの両方を作成する

5. **ドキュメンテーション**
   - コードにはDocstringを付与する
   - APIエンドポイントには適切な説明を付与する
   - README.mdは最新の状態を維持する

6. **コードスタイル**
   - blackフォーマッターに従う
   - 一貫性のある命名規則を使用する
   - 適切な関数/メソッドの分割を行う

7. **開発優先順位**
   - Markdownドキュメント対応を最優先で実装 [✅完了]
   - バックエンド経由LLM API連携を優先的に実装 [✅完了]
   - 会話履歴管理機能の実装 [✅完了]
   - リポジトリ管理機能の実装を進める
   - 検索機能の実装を進める
   - キャッシュ機能を強化する
   - Quarto対応は将来の拡張として位置付ける
```

## ドキュメント処理アーキテクチャ

ドキュメント処理は以下のモジュールで構成されています：

### 基底プロセッサー (BaseProcessor)

すべてのドキュメントプロセッサーの基底クラスとして機能し、共通インターフェースを定義します。

```python
class DocumentProcessorBase(ABC):
    @abstractmethod
    def process_content(self, content: str, path: str) -> "DocumentContent":
        """ドキュメントコンテンツを処理する"""
        pass
        
    @abstractmethod
    def extract_metadata(self, content: str, path: str) -> "DocumentMetadata":
        """ドキュメントからメタデータを抽出する"""
        pass
        
    @abstractmethod
    def extract_links(self, content: str, base_path: str) -> List["LinkInfo"]:
        """ドキュメントからリンク情報を抽出する"""
        pass
        
    @abstractmethod
    def transform_links(self, content: str, links: List["LinkInfo"], base_url: str) -> str:
        """ドキュメント内のリンクを変換する"""
        pass
```

### Markdownプロセッサー (MarkdownProcessor)

Markdownドキュメントに特化した処理を行うプロセッサーです。

```python
class MarkdownProcessor(DocumentProcessorBase):
    """Markdownドキュメント処理クラス"""
    
    # 実装メソッド
    def process_content(self, content: str, path: str) -> DocumentContent:
        # Markdownの処理ロジック
        
    def extract_metadata(self, content: str, path: str) -> DocumentMetadata:
        # フロントマターの解析とメタデータ抽出
        
    def extract_links(self, content: str, base_path: str) -> List[LinkInfo]:
        # Markdownリンクの検出と情報抽出
        
    def transform_links(self, content: str, links: List[LinkInfo], base_url: str) -> str:
        # 相対リンクの絶対パス変換
```

### フロントマターパーサー (FrontmatterParser)

Markdownファイルからフロントマターを解析するユーティリティです。

```python
def parse_frontmatter(content: str) -> Tuple[Dict[str, Any], str]:
    """
    Markdownコンテンツからフロントマターを解析する。
    
    Returns:
        (フロントマター辞書, フロントマー除去済みコンテンツ)のタプル
    """
    # python-frontmatterを使用した実装
```

### リンク変換 (LinkTransformer)

ドキュメント内のリンクを検出し、変換するユーティリティです。

```python
class LinkTransformer:
    """Markdownドキュメント内のリンクを変換するユーティリティクラス。"""
    
    @staticmethod
    def transform_relative_links(content: str, base_url: str, base_path: str) -> str:
        """相対リンクを絶対パスに変換する"""
        
    @staticmethod
    def extract_links(content: str, is_markdown: bool = True) -> List[LinkInfo]:
        """ドキュメントからリンク情報を抽出する"""
```

### プロセッサーファクトリー (ProcessorFactory)

ドキュメントタイプに応じた適切なプロセッサーを生成するファクトリークラスです。

```python
class DocumentProcessorFactory:
    """ドキュメントタイプに応じたプロセッサーを生成するファクトリークラス。"""
    
    # 利用可能なプロセッサー
    _processors: Dict[DocumentType, Type[DocumentProcessorBase]] = {
        DocumentType.MARKDOWN: MarkdownProcessor,
        # 将来的にQuartoやHTMLを追加
    }
    
    @classmethod
    def create(cls, document_type: DocumentType) -> DocumentProcessorBase:
        """ドキュメントタイプに応じたプロセッサーを生成する"""
```

## LLM API連携アーキテクチャ

LLM API連携は以下のモジュールで構成される予定です：

### 基底LLMサービス (LLMServiceBase)

すべてのLLMサービスの基底クラスとして機能し、共通インターフェースを定義します。

```python
class LLMServiceBase(ABC):
    @abstractmethod
    async def query(self, prompt: str, options: Dict[str, Any] = None) -> LLMResponse:
        """LLMへの問い合わせを行う"""
        pass
        
    @abstractmethod
    async def get_capabilities(self) -> Dict[str, Any]:
        """LLMの機能と制限を取得する"""
        pass
        
    @abstractmethod
    async def format_prompt(self, template_id: str, variables: Dict[str, Any]) -> str:
        """プロンプトテンプレートをフォーマットする"""
        pass
```

### LLMサービス実装 (OpenAIService, AnthropicService など)

各LLMプロバイダーに特化したサービス実装です。

```python
class OpenAIService(LLMServiceBase):
    """OpenAI API実装"""
    
    def __init__(self, api_key: str, default_model: str = "gpt-4", **kwargs):
        self.client = OpenAI(api_key=api_key)
        self.default_model = default_model
        self.default_options = kwargs
    
    async def query(self, prompt: str, options: Dict[str, Any] = None) -> LLMResponse:
        # OpenAI固有の実装
        
    async def get_capabilities(self) -> Dict[str, Any]:
        # OpenAI固有の機能と制限
        
    async def format_prompt(self, template_id: str, variables: Dict[str, Any]) -> str:
        # プロンプトテンプレートの処理
```

### LLMサービスファクトリー (LLMServiceFactory)

LLMプロバイダーに応じた適切なサービスを生成するファクトリークラスです。

```python
class LLMServiceFactory:
    """LLMプロバイダーに応じたサービスを生成するファクトリークラス。"""
    
    # 利用可能なサービス
    _services: Dict[str, Type[LLMServiceBase]] = {        "openai": OpenAIService,
        "anthropic": AnthropicService,
        "gemini": GeminiService,
        # 将来的に他のプロバイダーを追加
    }
    
    @classmethod
    def create(cls, provider: str, **config) -> LLMServiceBase:
        """プロバイダーに応じたLLMサービスを生成する"""
```

### MCPアダプター (MCPAdapter)

Model Context Protocol に準拠したコンテキスト管理を行うアダプターです。

```python
class MCPAdapter:
    """Model Context Protocol アダプター"""
    
    @staticmethod
    def convert_document_to_context(document: DocumentResponse) -> Dict[str, Any]:
        """ドキュメントをMCPコンテキストに変換する"""
        
    @staticmethod
    def optimize_context(context: List[Dict[str, Any]], max_tokens: int) -> List[Dict[str, Any]]:
        """コンテキストを最適化する"""
```

### LLM APIエンドポイント

LLM API連携のためのエンドポイントです。

```python
# llm.py
@router.post(
    "/query",
    response_model=LLMQueryResponse,
    summary="Query LLM",
    description="Send a query to LLM with document context",
)
async def query_llm(
    request: LLMQueryRequest,
    llm_service: LLMService = Depends(get_llm_service),
):
    # 実装
```

## 進捗サマリー（2024/6/22現在）

### フェーズ2完了 - MCP/Function Calling/分析エンジン実装完了
- ✅ **MCPサーバー（FastMCPベース）**: 完全実装・テスト済み
- ✅ **Function Calling/ツール実行機能**: 完全実装・テスト済み
- ✅ **フィードバック分析エンジン完成**: 対話分析・品質評価・改善提案
- ✅ **MCPツール群**: document_tools/feedback_tools/analysis_tools全て実装済み
- ✅ **ユニットテスト**: 29件全てPASSED（tests/unit/services/mcp_tests/配下）

### 主要実装コンポーネント
- **MCPサーバー**: `doc_ai_helper_backend/services/mcp/server.py`
- **Function Registry**: `doc_ai_helper_backend/services/llm/function_manager.py`
- **MCPアダプター**: `doc_ai_helper_backend/services/mcp/function_adapter.py`
- **ツール群**: 
  - document_tools: ドキュメント解析・最適化
  - feedback_tools: フィードバック収集・分析
  - analysis_tools: テキスト分析・感情分析
- **設定管理**: `doc_ai_helper_backend/services/mcp/config.py`

### 次期計画（フェーズ3）
- GitHub統合機能の実装
- フィードバック投稿API の統合
- APIエンドポイントでのFunction Calling完全統合
- エンドツーエンドテストの追加

## 📋 フェーズ3: GitHub MCP統合 実装指針

### 🎯 現在の実装状況（フェーズ2完了）
- ✅ **MCP基盤完成**: FastMCPサーバー、29個のテスト通過
- ✅ **Function Calling完成**: OpenAI/Mock対応、FunctionRegistry実装
- ✅ **フィードバック分析エンジン完成**: 対話分析・品質評価・改善提案

### 🔄 次期実装対象（フェーズ3: GitHub MCP統合）

#### **実装スコープ**
MCP経由でのGitHub Issue/PR作成機能に特化し、LLMとの対話から直接GitHubにフィードバック投稿できる仕組みを構築します。

#### **実装予定のMCPツール**
```python
# doc_ai_helper_backend/services/mcp/tools/github_tools.py
async def create_github_issue(
    repository: str,        # "owner/repo" 形式
    title: str,            # Issue タイトル
    description: str,      # Issue 本文
    labels: List[str] = None,      # ラベル
    assignees: List[str] = None    # アサイニー
) -> Dict[str, Any]:
    """GitHub Issue を作成し、結果を返す"""

async def create_github_pr(
    repository: str,        # "owner/repo" 形式
    title: str,            # PR タイトル
    description: str,      # PR 説明
    file_path: str,        # 変更するファイルパス
    file_content: str,     # 新しいファイル内容
    branch_name: str = None,       # ブランチ名
    base_branch: str = "main"      # ベースブランチ
) -> Dict[str, Any]:
    """GitHub Pull Request を作成し、結果を返す"""
```

#### **実装計画（2週間）**
**Week 1**: GitHub基盤・MCPツール実装
- GitHub APIクライアント基盤（認証・基本API）
- MCPツール実装（Issue/PR作成）
- MCPサーバー統合

**Week 2**: 統合・テスト・最適化
- Function Calling統合
- ユニット・統合テスト実装
- エラーハンドリング・リトライ機能
- ドキュメント・デプロイ準備

#### **実装の利点**
1. **最小実装**: 既存MCP基盤（29テスト通過）をフル活用
2. **即座に動作**: フロントエンド不要でLLM対話テスト可能
3. **段階的拡張**: 基本機能確立後、フィードバックAPI等を追加可能
4. **実装量削減**: 約250行の実装でコア機能完成

#### **使用例**
```python
# LLMとの対話例
ユーザー: "この README.md の構造が分かりにくいので、改善提案をGitHubのIssueとして投稿してください"

LLM: analyze_document_structure() で分析
     ↓
     generate_feedback_from_conversation() でフィードバック生成
     ↓
     create_github_issue() でIssue作成
     ↓
     "GitHub Issue #123 を作成しました: https://github.com/owner/repo/issues/123"
```

### 📂 実装ファイル構成
```
doc_ai_helper_backend/
├── services/
│   ├── github/
│   │   ├── __init__.py
│   │   ├── github_client.py      # GitHub API クライアント
│   │   └── auth_manager.py       # 認証管理
│   └── mcp/tools/
│       └── github_tools.py       # GitHub MCPツール
└── tests/
    ├── unit/services/
    │   ├── github/               # GitHub関連ユニットテスト
    │   └── mcp/test_github_tools.py
    └── integration/github/       # GitHub統合テスト
```
`````<|MERGE_RESOLUTION|>--- conflicted
+++ resolved
@@ -23,7 +23,6 @@
    - リンク情報の抽出と変換
    - 拡張ドキュメントメタデータの提供
 
-<<<<<<< HEAD
 2. **拡張機能（フェーズ2）**: その他の機能拡張 [✅大部分完了]
    - バックエンド経由LLM API連携の実装 [✅完了]
    - MCP（Model Context Protocol）機能の実装 [✅完了]
@@ -35,27 +34,6 @@
    - リポジトリ管理機能の実装 [🔄計画中]
    - 検索機能の実装 [🔄計画中]
    - パフォーマンスとセキュリティの最適化 [🔄計画中]
-=======
-2. **拡張機能（フェーズ2）**: その他の機能拡張 [✅完了]
-   - バックエンド経由LLM API連携の実装 [✅完了]
-   - 会話履歴管理機能の実装 [✅完了]
-   - MCP（Model Context Protocol）サーバーの実装 [✅完了]
-   - Function Calling/ツール実行機能の実装 [✅完了]
-   - フィードバック分析エンジンの実装 [✅完了]
-
-3. **GitHub統合（フェーズ3）**: MCP経由のGitHub連携機能 [🔄次期実装]
-   - GitHub MCPツール実装（Issue/PR作成）
-   - GitHub認証・権限管理
-   - Function Calling統合
-   - GitHub統合テスト
-
-4. **拡張機能（フェーズ4）**: その他の機能拡張 [⏱️将来対応]
-   - フィードバック投稿API（ユーザー制御機能）
-   - リポジトリ管理機能の実装
-   - 検索機能の実装
-   - キャッシュ機能の強化
-   - パフォーマンスとセキュリティの最適化
->>>>>>> 8327d759
 
 5. **Quartoサポート（フェーズ5）**: Quartoドキュメントプロジェクトの特殊機能（ソースと出力ファイルの関連付けなど）を追加 [⏱️将来対応]
 
@@ -127,7 +105,6 @@
 - ✅ テンプレート管理システム（`PromptTemplateManager`）の実装
 - ✅ モックサービス（`MockLLMService`）の実装
 - ✅ OpenAIサービス（`OpenAIService`）の実装と単体テスト完了
-<<<<<<< HEAD
 - ✅ ストリーミングレスポンスの完全サポート
 - ✅ SSE（Server-Sent Events）エンドポイントの実装
 - ✅ MCPアダプター（`MCPAdapter`）の完全実装
@@ -157,17 +134,6 @@
 3. **APIエンドポイント実装**
    - RESTful APIエンドポイントの完全実装
    - 包括的なテストカバレッジ
-=======
-- ✅ ストリーミングレスポンスのサポート完了
-- ✅ SSE（Server-Sent Events）エンドポイントの実装
-- ✅ MCPアダプター（`MCPAdapter`）の基本実装
-- ✅ 会話履歴管理サービス（`ConversationHistoryService`）の実装
-- ✅ MCPサーバー（FastMCPベース）の実装
-- ✅ Function Calling/ツール実行機能の実装
-- ✅ フィードバック分析エンジンの実装
-- ✅ MCPツール（document_tools/feedback_tools/analysis_tools）の実装
-- ✅ ユニットテスト完全実装（29件全てPASSED）
->>>>>>> 8327d759
 
 #### ストリーミング実装状況
 
@@ -327,24 +293,13 @@
 - ドキュメント取得APIの基本機能実装完了
 - リポジトリ構造取得APIの基本機能実装完了
 - Mockサービスの実装完了（開発・デモ・テスト用）
-<<<<<<< HEAD
 - LLMサービス層の完全実装（OpenAI、ストリーミング、MCP、キャッシュ等）
 - GitHubツール統合機能の実装完了
 - 包括的なテストスイート完了（329の単体テストが通過）
-=======
-- LLMサービス層の基本実装完了（OpenAI、ストリーミングサポート含む）
-- 会話履歴管理機能の実装完了
-- MCPサーバー（FastMCPベース）の実装完了
-- Function Calling/ツール実行機能の実装完了
-- フィードバック分析エンジンの実装完了
-- MCPツール群（document/feedback/analysis）の実装完了
-- ユニットテスト完全実装（29件全てPASSED）
->>>>>>> 8327d759
 
 **実装方針の明確化**:
 - Markdownドキュメント対応を最優先で実装 [✅完了]
 - LLM API連携の基本機能実装 [✅完了]
-<<<<<<< HEAD
 - MCP（Model Context Protocol）機能実装 [✅完了]
 - GitHubツール統合機能実装 [✅完了]
 - Forgejo対応とGitホストサービス抽象化の強化 [🔄次期最優先]
@@ -362,21 +317,7 @@
 - ドキュメント取得APIの基本機能実装完了
 - リポジトリ構造取得APIの基本機能実装完了
 - Mockサービスの実装完了（開発・デモ・テスト用）
-=======
-- 会話履歴管理機能の実装 [✅完了]
-- MCP（Model Context Protocol）サーバーの実装 [✅完了]
-- Function Calling/ツール実行機能の実装 [✅完了]
-- フィードバック分析エンジンの実装 [✅完了]
-- データベース層はモックで実装（APIの仕様が定まった段階でモデル定義を行う）
-- Quarto対応は将来の拡張として位置付け
-
-**テスト戦略**:
-- 単体テストとAPIテスト: Mockサービスを活用した外部依存なしテスト
-- 統合テスト: 実際の外部API（GitHub、OpenAI等）を使用したテスト
-- 明確な分離により、開発効率と信頼性を両立
-- MCPサーバー・ツール・Function Callingのユニットテスト（29件全てPASSED）
-
->>>>>>> 8327d759
+
 ### 開発ステップ
 1. **基本API定義の完了** [✅完了]
    - RESTful APIのエンドポイント定義
@@ -525,7 +466,6 @@
 - **コンテナ化**: Docker
 - **フォーマッター**: black
 
-<<<<<<< HEAD
 3. **パフォーマンスと機能最適化**
    - レスポンスのキャッシュによるAPI利用コスト削減
    - コンテキスト最適化
@@ -634,8 +574,6 @@
 - **コンテナ化**: Docker
 - **フォーマッター**: black
 
-=======
->>>>>>> 8327d759
 ## ディレクトリ構造
 
 現在のプロジェクト構造は以下の通りです：
